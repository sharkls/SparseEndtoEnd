--- conflicted
+++ resolved
@@ -13,21 +13,10 @@
 from typing import Optional, Dict, Any
 from tool.utils.config import read_cfg
 
-<<<<<<< HEAD
 # 修复NumPy兼容性问题
 if not hasattr(np, 'bool'):
     np.bool = bool
 
-=======
-# 添加类型映射
-TRT_TO_NP = {
-    trt.DataType.FLOAT: np.float32,
-    trt.DataType.HALF: np.float16,
-    trt.DataType.INT8: np.int8,
-    trt.DataType.INT32: np.int32,
-    trt.DataType.BOOL: np.bool_  # 使用 np.bool_ 替代 np.bool
-}
->>>>>>> 73dc426f
 
 def parse_args():
     parser = argparse.ArgumentParser(
